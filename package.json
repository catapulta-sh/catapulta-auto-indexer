--- conflicted
+++ resolved
@@ -9,11 +9,8 @@
 	},
 	"dependencies": {
 		"@biomejs/biome": "^1.9.4",
-<<<<<<< HEAD
-		"@elysiajs/swagger": "^1.3.0",
-=======
 		"@elysiajs/cors": "^1.3.3",
->>>>>>> b79c9211
+		"@elysiajs/swagger": "^1.3.1",
 		"@types/fs-extra": "^11.0.4",
 		"@types/js-yaml": "^4.0.9",
 		"elysia": "latest",
