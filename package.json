--- conflicted
+++ resolved
@@ -9,20 +9,14 @@
 	"dependencies": {
 		"@biomejs/biome": "^1.9.4",
 		"elysia": "latest",
-<<<<<<< HEAD
+		"pg": "^8.16.0",
 		"ethers": "^6.14.1",
 		"viem": "^2.29.4"
 	},
 	"devDependencies": {
+		"@types/pg": "^8.15.2",
 		"@types/node": "^22.15.19",
 		"bun-types": "^1.2.13"
-=======
-		"pg": "^8.16.0"
-	},
-	"devDependencies": {
-		"@types/pg": "^8.15.2",
-		"bun-types": "latest"
->>>>>>> 9d0ef6ea
 	},
 	"module": "src/index.js"
 }