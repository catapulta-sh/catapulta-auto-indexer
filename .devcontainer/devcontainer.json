{
	"name": "Catapulta Indexer Dev Container",
	"dockerComposeFile": ["./docker-compose-dev.yml"],
	"service": "app",
	"workspaceFolder": "/workspace",
	"features": {
		"ghcr.io/devcontainers/features/common-utils:2": {},
		"ghcr.io/devcontainers/features/docker-outside-of-docker:1": {
			"moby": false,
			"dockerDashComposeVersion": "v2"
		}
	},
	"customizations": {
		"vscode": {
			"extensions": ["JuanBlanco.solidity", "oven.bun-vscode"],
			"settings": {
				"solidity.formatter": "forge"
			}
		}
	},
<<<<<<< HEAD
	"forwardPorts": [
		3000,
		3001
	], 
	"postCreateCommand": "bash -i -c 'curl -L https://foundry.paradigm.xyz | bash && source /root/.bashrc && foundryup && export PATH=\"$PATH:$HOME/.foundry/bin\" && echo \"export PATH=$PATH:$HOME/.foundry/bin\" >> ~/.bashrc && source ~/.bashrc && curl --proto \"=https\" --tlsv1.2 -sSf https://sh.rustup.rs | sh -s -- -y && source \"$HOME/.cargo/env\" && curl -L https://rindexer.xyz/install.sh | bash'"
=======
	"forwardPorts": [3000, 3001],
	"postCreateCommand": "echo 'alias rindexer=/app/rindexer' >> ~/.bashrc"
>>>>>>> 32834275
}<|MERGE_RESOLUTION|>--- conflicted
+++ resolved
@@ -18,14 +18,9 @@
 			}
 		}
 	},
-<<<<<<< HEAD
 	"forwardPorts": [
 		3000,
 		3001
 	], 
-	"postCreateCommand": "bash -i -c 'curl -L https://foundry.paradigm.xyz | bash && source /root/.bashrc && foundryup && export PATH=\"$PATH:$HOME/.foundry/bin\" && echo \"export PATH=$PATH:$HOME/.foundry/bin\" >> ~/.bashrc && source ~/.bashrc && curl --proto \"=https\" --tlsv1.2 -sSf https://sh.rustup.rs | sh -s -- -y && source \"$HOME/.cargo/env\" && curl -L https://rindexer.xyz/install.sh | bash'"
-=======
-	"forwardPorts": [3000, 3001],
-	"postCreateCommand": "echo 'alias rindexer=/app/rindexer' >> ~/.bashrc"
->>>>>>> 32834275
+	"postCreateCommand": "echo 'alias rindexer=/app/rindexer' >> ~/.bashrc && bash -i -c 'curl -L https://foundry.paradigm.xyz | bash && source /root/.bashrc && foundryup && export PATH=\"$PATH:$HOME/.foundry/bin\" && echo \"export PATH=$PATH:$HOME/.foundry/bin\" >> ~/.bashrc && source ~/.bashrc && curl --proto \"=https\" --tlsv1.2 -sSf https://sh.rustup.rs | sh -s -- -y && source \"$HOME/.cargo/env\" && curl -L https://rindexer.xyz/install.sh | bash'"
 }