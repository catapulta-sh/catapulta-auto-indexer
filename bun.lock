--- conflicted
+++ resolved
@@ -10,13 +10,9 @@
         "elysia": "latest",
         "ethers": "^6.14.1",
         "fs-extra": "^11.3.0",
-<<<<<<< HEAD
         "import": "^0.0.6",
         "js-yaml": "^4.1.0",
-=======
-        "js-yaml": "^4.1.0",
         "nanoid": "^5.1.5",
->>>>>>> 03856528
         "pg": "^8.16.0",
         "viem": "^2.29.4",
       },
@@ -74,13 +70,10 @@
 
     "@types/pg": ["@types/pg@8.15.2", "", { "dependencies": { "@types/node": "*", "pg-protocol": "*", "pg-types": "^4.0.1" } }, "sha512-+BKxo5mM6+/A1soSHBI7ufUglqYXntChLDyTbvcAn1Lawi9J7J9Ok3jt6w7I0+T/UDJ4CyhHk66+GZbwmkYxSg=="],
 
-<<<<<<< HEAD
     "abitype": ["abitype@1.0.8", "", { "peerDependencies": { "typescript": ">=5.0.4", "zod": "^3 >=3.22.0" }, "optionalPeers": ["typescript", "zod"] }, "sha512-ZeiI6h3GnW06uYDLx0etQtX/p8E24UaHHBj57RSjK7YBFe7iuVn07EDpOeP451D06sF27VOz9JJPlIKJmXgkEg=="],
 
     "aes-js": ["aes-js@4.0.0-beta.5", "", {}, "sha512-G965FqalsNyrPqgEGON7nIx1e/OVENSgiEIzyC63haUMuvNnwIgIjMs52hlTCKhkBny7A2ORNlfY9Zu+jmGk1Q=="],
 
-=======
->>>>>>> 03856528
     "argparse": ["argparse@2.0.1", "", {}, "sha512-8+9WqebbFzpX9OR+Wa6O29asIogeRMzcGtAINdpMHHyAg10f05aSFVBbcEqGf/PXw1EjAZ+q2/bEBg3DvurK3Q=="],
 
     "bun-types": ["bun-types@1.2.13", "", { "dependencies": { "@types/node": "*" } }, "sha512-rRjA1T6n7wto4gxhAO/ErZEtOXyEZEmnIHQfl0Dt1QQSB4QV0iP6BZ9/YB5fZaHFQ2dwHFrmPaRQ9GGMX01k9Q=="],
@@ -109,13 +102,10 @@
 
     "ieee754": ["ieee754@1.2.1", "", {}, "sha512-dcyqhDvX1C46lXZcVqCpK+FtMRQVdIMN6/Df5js2zouUsqG7I6sFxitIC+7KYK29KdXOLHdu9zL4sFnoVQnqaA=="],
 
-<<<<<<< HEAD
     "import": ["import@0.0.6", "", { "dependencies": { "optimist": "0.3.x" }, "bin": { "import": "import" } }, "sha512-QPhTdjy9J4wUzmWSG7APkSgMFuPGPw+iJTYUblcfc2AfpqaatbwgCldK1HoLYx+v/+lWvab63GWZtNkcnj9JcQ=="],
 
     "isows": ["isows@1.0.7", "", { "peerDependencies": { "ws": "*" } }, "sha512-I1fSfDCZL5P0v33sVqeTDSpcstAg/N+wF5HS033mogOVIp4B+oHC7oOCsA3axAbBSGTJ8QubbNmnIRN/h8U7hg=="],
 
-=======
->>>>>>> 03856528
     "js-yaml": ["js-yaml@4.1.0", "", { "dependencies": { "argparse": "^2.0.1" }, "bin": { "js-yaml": "bin/js-yaml.js" } }, "sha512-wpxZs9NoxZaJESJGIZTyDEaYpl0FKSA+FB9aJiyemKhMwkxQg63h4T1KJgUGHpTqPDNRcmmYLugrRjJlBtWvRA=="],
 
     "jsonfile": ["jsonfile@6.1.0", "", { "dependencies": { "universalify": "^2.0.0" }, "optionalDependencies": { "graceful-fs": "^4.1.6" } }, "sha512-5dgndWOriYSm5cnYaJNhalLNDKOqFwyDB/rr1E9ZsGciGvKPs8R2xYGCacuf3z6K1YKDz182fd+fY3cn3pMqXQ=="],
